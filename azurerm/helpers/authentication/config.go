--- conflicted
+++ resolved
@@ -8,111 +8,11 @@
 // Config is the configuration structure used to instantiate a
 // new Azure management client.
 type Config struct {
-<<<<<<< HEAD
-	// TODO: feature toggles for which Authentication Providers are supported
-
-	// Core
-	ClientID                  string
-	SubscriptionID            string
-	TenantID                  string
-	Environment               string
-	SkipCredentialsValidation bool
-	SkipProviderRegistration  bool
-
-	// Service Principal Auth
-	ClientSecret string
-
-	// Bearer Auth
-	AccessToken  *adal.Token
-	IsCloudShell bool
-	UseMsi       bool
-	MsiEndpoint  string
-}
-
-// LoadTokensFromAzureCLI loads the access tokens and subscription/tenant ID's from the
-// Azure CLI metadata if it's not provided
-// NOTE: this'll become an internal-only method in the near future
-func (c *Config) LoadTokensFromAzureCLI() error {
-	profilePath, err := cli.ProfilePath()
-	if err != nil {
-		return fmt.Errorf("Error loading the Profile Path from the Azure CLI: %+v", err)
-	}
-
-	profile, err := cli.LoadProfile(profilePath)
-	if err != nil {
-		return fmt.Errorf("Azure CLI Authorization Profile was not found. Please ensure the Azure CLI is installed and then log-in with `az login`.")
-	}
-
-	cliProfile := AzureCLIProfile{
-		Profile: profile,
-	}
-
-	// find the Subscription ID if it's not specified
-	if c.SubscriptionID == "" {
-		// we want to expose a more friendly error to the user, but this is useful for debug purposes
-		err = c.populateSubscriptionFromCLIProfile(cliProfile)
-		if err != nil {
-			log.Printf("Error Populating the Subscription from the CLI Profile: %s", err)
-		}
-	}
-
-	// find the Tenant ID for that subscription if they're not specified
-	if c.TenantID == "" {
-		err = c.populateTenantFromCLIProfile(cliProfile)
-		if err != nil {
-			// we want to expose a more friendly error to the user, but this is useful for debug purposes
-			log.Printf("Error Populating the Tenant from the CLI Profile: %s", err)
-		}
-	}
-
-	foundToken := false
-	if c.TenantID != "" {
-		// pull out the ClientID and the AccessToken from the Azure Access Token
-		tokensPath, err2 := cli.AccessTokensPath()
-		if err2 != nil {
-			return fmt.Errorf("Error loading the Tokens Path from the Azure CLI: %+v", err2)
-		}
-
-		tokens, err2 := cli.LoadTokens(tokensPath)
-		if err2 != nil {
-			return fmt.Errorf("Azure CLI Authorization Tokens were not found. Please ensure the Azure CLI is installed and then log-in with `az login`.")
-		}
-
-		validToken, _ := findValidAccessTokenForTenant(tokens, c.TenantID)
-		if validToken != nil {
-			foundToken, err = c.populateFromAccessToken(validToken)
-			if err != nil {
-				return err2
-			}
-		}
-	}
-
-	if !foundToken {
-		return fmt.Errorf("No valid (unexpired) Azure CLI Auth Tokens found. Please run `az login`.")
-	}
-
-	// always pull the Environment from the CLI
-	err = c.populateEnvironmentFromCLIProfile(cliProfile)
-	if err != nil {
-		// we want to expose a more friendly error to the user, but this is useful for debug purposes
-		log.Printf("Error Populating the Environment from the CLI Profile: %s", err)
-	}
-
-	return nil
-}
-
-func (c *Config) populateSubscriptionFromCLIProfile(cliProfile AzureCLIProfile) error {
-	subscriptionId, err := cliProfile.FindDefaultSubscriptionId()
-	if err != nil {
-		return err
-	}
-=======
 	ClientID                         string
 	SubscriptionID                   string
 	TenantID                         string
 	Environment                      string
 	AuthenticatedAsAServicePrincipal bool
->>>>>>> 633ce5ed
 
 	authMethod authMethod
 }
