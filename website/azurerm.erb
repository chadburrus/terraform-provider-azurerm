--- conflicted
+++ resolved
@@ -123,15 +123,7 @@
                 </li>
 
                 <li>
-<<<<<<< HEAD
-                    <a href="/docs/providers/azurerm/d/backup_protection_policy_vm.html">azurerm_backup_protection_policy_vm</a>
-=======
                   <a href="/docs/providers/azurerm/d/backup_policy_vm.html">azurerm_backup_policy_vm</a>
-                </li>
-
-                <li>
-                  <a href="/docs/providers/azurerm/d/batch_account.html">azurerm_batch_account</a>
->>>>>>> 6c246151
                 </li>
 
                 <li>
@@ -1988,13 +1980,10 @@
               <a href="#">Recovery Services</a>
               <ul class="nav">
                 <li>
-<<<<<<< HEAD
                   <a href="/docs/providers/azurerm/r/recovery_services_replicated_vm.html">azurerm_recovery_services_replicated_vm</a>
                 </li>
 
                 <li>
-=======
->>>>>>> 6c246151
                   <a href="/docs/providers/azurerm/r/recovery_services_vault.html">azurerm_recovery_services_vault</a>
                 </li>
               </ul>
